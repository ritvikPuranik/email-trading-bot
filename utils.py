import os
import pickle
import base64
from googleapiclient.discovery import build
from googleapiclient.errors import HttpError
from google.auth.transport.requests import Request

import logging
from binance.um_futures import UMFutures
from binance.lib.utils import config_logging
from binance.error import ClientError
from dotenv import load_dotenv
load_dotenv()

config_logging(logging, logging.INFO)

from retry import retry_on_failure

# HMAC authentication with API key and secret
KEY = os.getenv('TESTNET_API_KEY')
SECRET = os.getenv('TESTNET_API_SECRET')
QUANTITY = float(os.getenv('QUANTITY'))

hmac_client = UMFutures(key=KEY, secret=SECRET, base_url=os.getenv('TESTNET_URL'))


TOKEN_FILE = os.getenv("TOKEN_FILE")
PROCESSED_IDS_FILE = "processed_ids.pkl"

def get_credentials():
    creds = None
    if os.path.exists(TOKEN_FILE):
        with open(TOKEN_FILE, "rb") as token:
            creds = pickle.load(token)

    if not creds or not creds.valid:
        if creds and creds.expired and creds.refresh_token:
            creds.refresh(Request())
            with open(TOKEN_FILE, "wb") as token:
                pickle.dump(creds, token)
        else:
            return None

    return creds

def load_processed_ids():
    if os.path.exists(PROCESSED_IDS_FILE):
        with open(PROCESSED_IDS_FILE, "rb") as f:
            return pickle.load(f)
    return set()

def save_processed_id(msg_id):
    processed_ids = load_processed_ids()
    processed_ids.add(msg_id)
    with open(PROCESSED_IDS_FILE, "wb") as f:
        pickle.dump(processed_ids, f)

def parse_email_content(body):
    words = body.split()
    symbol = words[1]
    to_position = words[words.index("to") + 1].upper()
    from_position = words[words.index("from") + 1].upper()

<<<<<<< HEAD
    logging.info(f"---------------- After parsing Symbol: {symbol}, From : {from_position}, To : {to_position}")
    return symbol, to_position, from_position
=======
    # from_postiion ->LONG/SHORT -> prereq-> should have open to_position
    # from_pos -> netural ->prereq -> should NOT have open position
    #from logn-SHORT or vice vers -> if no open position, open a new position with scale 1

    if to_position == "NEUTRAL":
        side = "CLOSE"
        scale = 1
    elif to_position == "SHORT" and from_position == "NEUTRAL":
        side = "SELL"
        scale = 1
    elif to_position == "LONG" and from_position == "NEUTRAL":
        side = "BUY"
        scale = 1
    elif to_position == "SHORT" and from_position == "LONG":
        side = "SELL"
        scale = 2
    elif to_position == "LONG" and from_position == "SHORT":
        side = "BUY"
        scale = 2
    else:
        side = None
    logging.info(f"---------------- After parsing Symbol: {symbol}, Side: {side}")
    return symbol, side, scale
>>>>>>> 2f99df39

def fetch_latest_email(history_id=None):
    logging.info("Fetching latest email")
    creds = get_credentials()
    if not creds:
        logging.info("No valid credentials found.")
        return None, None

    try:
        service = build("gmail", "v1", credentials=creds)
        messages = service.users().messages().list(userId="me", labelIds=["CATEGORY_PERSONAL"]).execute()
        if "messages" in messages:
            processed_ids = load_processed_ids()
            for msg in messages["messages"]:
                msg_id = msg["id"]
                if msg_id in processed_ids:
                    continue  # Skip already processed messages

                message = service.users().messages().get(userId="me", id=msg_id, format='full').execute()
                
                headers = message["payload"]["headers"]
                subject = next((header["value"] for header in headers if header["name"].lower() == "subject"), None)
                
                if subject == "Mango Research Alerts":
                    sender = next(header["value"] for header in headers if header["name"].lower() == "from")
                    body = ""
                    
                    # Handle message payload
                    payload = message['payload']
                    if 'body' in payload and 'data' in payload['body']:
                        # Simple message
                        body = base64.urlsafe_b64decode(payload['body']['data']).decode('utf-8')
                    elif 'parts' in payload:
                        # Multipart message
                        for part in payload['parts']:
                            if part['mimeType'] == 'text/plain':
                                if 'data' in part['body']:
                                    body = base64.urlsafe_b64decode(part['body']['data']).decode('utf-8')
                                elif 'attachmentId' in part['body']:
                                    attachment = service.users().messages().attachments().get(
                                        userId='me',
                                        messageId=msg_id,
                                        id=part['body']['attachmentId']
                                    ).execute()
                                    body = base64.urlsafe_b64decode(attachment['data']).decode('utf-8')
                    
                    logging.info(f"Sender: {sender}")
                    logging.info(f"Subject: {subject}")
                    logging.info(f"Body length: {len(body)}")
                    logging.info(f"Body content: {body}")
                    
                    save_processed_id(msg_id)
                    return subject, body
    except HttpError as error:
        logging.info(f"An error occurred: {error}")
        return None, None

    return None, None

def request_order_on_binance(symbol, signal, scale):
    try:
        logging.info(f"Creating {side.lower()} order for {symbol}, scale: {scale}")
        response = hmac_client.new_order(
            symbol=symbol,
            side=signal.upper(),
            type='MARKET',
            quantity=QUANTITY * scale,
        )
        logging.info(f"{signal.capitalize()} order created: {response}")
    except ClientError as e:
        logging.error(f"Error creating {signal.lower()} order: {e.error_message}")


@retry_on_failure(max_attempts=3, delay=5.0)
def check_and_request_order(symbol: str, signal: str) -> None:
    """
    Check positions and create appropriate orders based on signal.
    
    Args:
        symbol: Trading pair symbol (e.g., 'BTCUSDT')
        signal: Trading signal ('BUY', 'SELL', 'CLOSE', 'REVERSE')
    """
    try:
        # Get current position
        positions = hmac_client.get_position_risk(symbol=symbol)
        position = next((pos for pos in positions if float(pos['positionAmt']) != 0), None)
        
        # If no position found and signal is CLOSE or REVERSE, nothing to do
        if not position and signal.upper() in ['CLOSE']:
            logging.info(f"No open position for {symbol} to {signal.lower()}")
            return

        position_amount = float(position['positionAmt']) if position else 0
        is_long = position_amount > 0 if position else None
        signal = signal.upper()

        # Direct BUY/SELL orders
        if signal in ['BUY', 'SELL']:
            request_order_on_binance(symbol, signal, 1)
            logging.info(f"Created new {symbol} position: {signal}")
            return

        # Close position
        if signal == 'CLOSE':
            side = 'SELL' if is_long else 'BUY'
            request_order_on_binance(symbol, side, 1)
            logging.info(f"Closed {symbol} position with {side}")
            return

        # Reverse position
        if signal == 'REVERSE':
            side = 'SELL' if is_long else 'BUY'
            scale = 2 if position else 1
            request_order_on_binance(symbol, side, scale)
            logging.info(f"Reversed {symbol} position with {side} (scale: {scale})")
            return

        logging.error(f"Invalid signal received: {signal}")
                
    except ClientError as e:
        logging.error(f"Binance API error for {symbol}: {e.error_message}")
    except Exception as e:
        logging.error(f"Unexpected error for {symbol}: {str(e)}")

def place_trade(symbol, to_position, from_position):
    # Change leverage
    hmac_client.change_leverage(
        symbol=symbol, leverage=20, recvWindow=6000
    )
    signal = get_signal(to_position, from_position)
    check_and_request_order(symbol, signal)

def get_signal(to_position, from_position):
    if to_position == "NEUTRAL":
        signal = "CLOSE"
    elif to_position == "SHORT" and from_position == "NEUTRAL":
        signal = "SELL"
    elif to_position == "LONG" and from_position == "NEUTRAL":
        signal = "BUY"
    elif to_position == "SHORT" and from_position == "LONG":
        signal = "REVERSE"
    elif to_position == "LONG" and from_position == "SHORT":
        signal = "REVERSE"
    else:
        signal = None
    
    return signal<|MERGE_RESOLUTION|>--- conflicted
+++ resolved
@@ -61,34 +61,8 @@
     to_position = words[words.index("to") + 1].upper()
     from_position = words[words.index("from") + 1].upper()
 
-<<<<<<< HEAD
     logging.info(f"---------------- After parsing Symbol: {symbol}, From : {from_position}, To : {to_position}")
     return symbol, to_position, from_position
-=======
-    # from_postiion ->LONG/SHORT -> prereq-> should have open to_position
-    # from_pos -> netural ->prereq -> should NOT have open position
-    #from logn-SHORT or vice vers -> if no open position, open a new position with scale 1
-
-    if to_position == "NEUTRAL":
-        side = "CLOSE"
-        scale = 1
-    elif to_position == "SHORT" and from_position == "NEUTRAL":
-        side = "SELL"
-        scale = 1
-    elif to_position == "LONG" and from_position == "NEUTRAL":
-        side = "BUY"
-        scale = 1
-    elif to_position == "SHORT" and from_position == "LONG":
-        side = "SELL"
-        scale = 2
-    elif to_position == "LONG" and from_position == "SHORT":
-        side = "BUY"
-        scale = 2
-    else:
-        side = None
-    logging.info(f"---------------- After parsing Symbol: {symbol}, Side: {side}")
-    return symbol, side, scale
->>>>>>> 2f99df39
 
 def fetch_latest_email(history_id=None):
     logging.info("Fetching latest email")
