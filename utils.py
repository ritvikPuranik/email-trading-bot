--- conflicted
+++ resolved
@@ -146,11 +146,7 @@
 
 def request_order_on_binance(symbol, signal, scale):
     try:
-<<<<<<< HEAD
         USDT_QUANTITY = float(os.getenv('USDT_QUANTITY', '2000.0'))  # Default 2000 USDT
-=======
-        # logging.info(f"Creating {side.lower()} order for {symbol}, scale: {scale}")
->>>>>>> 68ffba3e
         response = hmac_client.new_order(
             symbol=symbol,
             side=signal.upper(),
@@ -201,12 +197,8 @@
 
         # Reverse position
         if signal == 'REVERSE':
-<<<<<<< HEAD
             logging.info(f"is_long: {is_long}")
             logging.info(f"position: {position}")
-=======
-            logging.info(f"Reversing {symbol} position")
->>>>>>> 68ffba3e
             side = 'SELL' if is_long else 'BUY'
 
             if position is None:
@@ -233,12 +225,7 @@
     #set_margin_type(symbol, 'CROSS')
     set_leverage(symbol, 20)
     signal = get_signal(to_position, from_position)
-<<<<<<< HEAD
     check_and_request_order(symbol, signal, to_position, from_position)
-=======
-    logging.info(f"Signal: {signal}")
-    check_and_request_order(symbol, signal)
->>>>>>> 68ffba3e
 
 def get_signal(to_position, from_position):
     """
